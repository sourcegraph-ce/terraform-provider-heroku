--- conflicted
+++ resolved
@@ -168,25 +168,15 @@
 
 	if v, ok := d.GetOk("buildpacks"); ok {
 		var buildpacks []*struct {
-<<<<<<< HEAD
-			Name *string `json:"name,omitempty" url:"name,omitempty,key"`
-			URL  *string `json:"url,omitempty" url:"url,omitempty,key"`
-=======
 			Name *string `json:"name,omitempty" url:"name,omitempty,key"` // Buildpack Registry name of the buildpack for the app
 			URL  *string `json:"url,omitempty" url:"url,omitempty,key"`   // the URL of the buildpack for the app
->>>>>>> c90e59f0
 		}
 		buildpacksArg := v.([]interface{})
 		for _, buildpack := range buildpacksArg {
 			b := buildpack.(string)
 			buildpacks = append(buildpacks, &struct {
-<<<<<<< HEAD
-				Name *string `json:"name,omitempty" url:"name,omitempty,key"`
-				URL  *string `json:"url,omitempty" url:"url,omitempty,key"`
-=======
 				Name *string `json:"name,omitempty" url:"name,omitempty,key"` // Buildpack Registry name of the buildpack for the app
 				URL  *string `json:"url,omitempty" url:"url,omitempty,key"`   // the URL of the buildpack for the app
->>>>>>> c90e59f0
 			}{
 				URL: &b, // This may cause problems using Buildpack Registry values, may need to expand this.
 			})
